"""
Implemented mass models
"""

from warnings import warn

from ..cupy_utils import trapz, xp
from ..utils import powerlaw, truncnorm


def matter_matters(mass, A, NSmin, NSmax, BHmin, BHmax, 
                   n0, n1, n2, n3, mbreak, alpha_1, alpha_2):
    r"""
    the single-mass distribution considered in Fishbach, Essick, Holz. Does
    Matter Matter? ApJ Lett 899, 1 (2020) : arXiv:2006.13178

    .. math::
        p(m|\lambda) = n(m|\gamma_{\text{low}}, \gamma_{\text{high}}, A) \times
            l(m|m_{\text{max}}, \eta) \\
                 \times \begin{cases}
                         & m^{\alpha_1} \text{ if } m < \gamma_{\text{low}} \\
                         & m^{\alpha_2} \text{ if } m > \gamma_{\text{low}} \\
                         & 0 \text{ otherwise }
                 \end{cases}.
    
    where $l(m|m_{\text{max}}, \eta)$ is the low pass filter with powerlaw $\eta$
    applied at mass $m_{\text{max}}$,
    $n(m|\gamma_{\text{low}}, \gamma_{\text{high}}, A)$ is the notch
    filter with depth $A$ applied between $\gamma_{\text{low}}$ and 
    $\gamma_{\text{high}}$, and
    $\lambda$ is the subset of hyperparameters $\{ \gamma_{\text{low}},
    \gamma_{\text{high}}, A, \alpha_1, \alpha_2, m_{\text{min}}, m_{\
    text{max}}\}$.
    
    Parameters
    ----------
    mass: array-like
        Mass to evaluate probability at (:math:`m`).
    alpha_1: float
        Powerlaw exponent for compact object below break (:math:`\alpha_1`).
    alpha_2: float
        Powerlaw exponent for compact object above break (:math:`\alpha_2`).
    mbreak: float
        Mass at which the power law exponent switches from alpha_1 to alpha_2.
        Pinned for now to be at BHmin (:math:`\m_{break}`). 
    NSmin: float
        Minimum compact object mass (:math:`m_\min`).
    NSmax: float
        Mass at which the notch filter starts (:math:`\gamma_{low}`)
    BHmin: float
        Mass at which the notch filter ends (:math:`\gamma_{high}`)
    BHmax: float
        Maximum mass in the powerlaw distributed component (:math:`m_\max`).
    n{0,1,2,3}: float
        Exponents to set the sharpness of the low mass cutoff, low edge of dip,
        high edge of dip, and high mass cutoff, respectively (:math:`\eta_i`). 
    A: float
        depth of the dip between NSmax and BHmin (A).
    """
<<<<<<< HEAD
    mbreak=NSmax
    logprob = xp.where(mass >= NSmin, 
=======
    mbreak=BHmin
    logprob = xp.where((mass >= 1)*(mass <= 100), 
>>>>>>> 7a6fcc17
                       -xp.log(1 + (NSmin/mass)**n0) \
                       + xp.log(1.0 - A/((1 + (NSmax/mass)**n1) * (1 + (mass/BHmin)**n2))) \
                       - xp.log(1 + (mass/BHmax)**n3)\
                       + xp.where(mass <= mbreak, 
                                  alpha_1,
                                  alpha_2
                                  )*(xp.log(mass) - xp.log(mbreak)),
                       -xp.infty)
    return xp.exp(logprob)

def double_power_law_primary_mass(mass, alpha_1, alpha_2, mmin, mmax, break_fraction):
    r"""
    Broken power-law mass distribution

    .. math::
        p(m | \alpha_1, m_\min, m_\max, \delta) &\propto \begin{cases}
            m^{-\alpha_1} : m_\min \leq m < m_\min + \delta (m_\max - m_\min)\\
            m^{-\alpha_2} : m_\min + \delta (m_\max - m_\min) \leq m < m_\max
        \end{cases}

    Parameters
    ----------
    mass: array-like
        Mass to evaluate probability at (:math:`m`).
    alpha_1: float
        Powerlaw exponent for more massive black hole below break (:math:`\alpha_1`).
    alpha_2: float
        Powerlaw exponent for more massive black hole above break (:math:`\alpha_2`).
    break_fraction: float
        The fraction between mmin and mmax primary mass distribution breaks (:math:`\delta`).
    mmin: float
        Minimum black hole mass (:math:`m_\min`).
    mmax: float
        Maximum mass in the powerlaw distributed component (:math:`m_\max`).
    """

    prob = xp.zeros_like(mass)
    m_break = mmin + break_fraction * (mmax - mmin)
    correction = powerlaw(m_break, alpha=-alpha_2, low=m_break, high=mmax) / powerlaw(
        m_break, alpha=-alpha_1, low=mmin, high=m_break
    )
    low_part = powerlaw(mass[mass < m_break], alpha=-alpha_1, low=mmin, high=m_break)
    prob[mass < m_break] = low_part * correction
    high_part = powerlaw(mass[mass >= m_break], alpha=-alpha_2, low=m_break, high=mmax)
    prob[mass >= m_break] = high_part
    return prob / (1 + correction)


def double_power_law_peak_primary_mass(
    mass, alpha_1, alpha_2, mmin, mmax, break_fraction, lam, mpp, sigpp
):
    r"""
    Broken power-law with a Gaussian component.

    .. math::
        p(m | \alpha_1, \alpha_2, m_\min, m_\max, \delta, \lambda_m, \mu_m, \sigma_m) =
        (1 - \lambda_m) p_{\text{bpl}}(m | \alpha_1, \alpha_2, m_\min, m_\max, \delta)
        + \lambda_m p_{\text{norm}}(m | \mu_m, \sigma_m)

    .. math::
        p_{\text{bpl}}(m | \alpha_1, m_\min, m_\max, \delta) &\propto \begin{cases}
            m^{-\alpha_1} : m_\min \leq m < m_\min + \delta (m_\max - m_\min)\\
            m^{-\alpha_2} : m_\min + \delta (m_\max - m_\min) \leq m < m_\max
        \end{cases}

    .. math::
        p_{\text{norm}}(m | \mu_m, \sigma_m) \propto \exp\left(-\frac{(m - \mu_{m})^2}{2\sigma^2_m}\right)

    Parameters
    ----------
    mass: array-like
        Mass to evaluate probability at (:math:`m`).
    alpha_1: float
        Powerlaw exponent for more massive black hole below break (:math:`\alpha_1`).
    alpha_2: float
        Powerlaw exponent for more massive black hole above break (:math:`\alpha_2`).
    break_fraction:float
        The fraction between mmin and mmax primary mass distribution breaks (:math:`\delta`).
    mmin: float
        Minimum black hole mass (:math:`m_\min`).
    mmax: float
        Maximum mass in the powerlaw distributed component (:math:`m_\max`).
    lam: float
        Fraction of black holes in the Gaussian component (:math:`\lambda_m`).
    mpp: float
        Mean of the Gaussian component (:math:`\mu_m`).
    sigpp: float
        Standard deviation fo the Gaussian component (:math:`\sigma_m`).
    """

    p_pow = double_power_law_primary_mass(
        mass=mass,
        alpha_1=alpha_1,
        alpha_2=alpha_2,
        mmin=mmin,
        mmax=mmax,
        break_fraction=break_fraction,
    )
    p_norm = truncnorm(mass, mu=mpp, sigma=sigpp, high=100, low=mmin)
    prob = (1 - lam) * p_pow + lam * p_norm
    return prob

def matter_matters_primary_secondary_independent(dataset, A, NSmin, NSmax,
    BHmin, BHmax, n0, n1, n2, n3, mbreak, alpha_1, alpha_2
):
    r"""
    Two-dimenstional mass distribution considered in Fishbach, Essick, Holz. Does
    Matter Matter? ApJ Lett 899, 1 (2020) : arXiv:2006.13178 modelling the
    primary and secondary masses as following independent distributions.

    Parameters
    ----------
    dataset: dict
        Dictionary of numpy arrays for 'mass_1' (:math:`m_1`) and 
        'mass_ratio' q (:math:`m_2=m_1*q`).
    alpha_1: float
        Powerlaw exponent for compact object below break (:math:`\alpha_1`).
    alpha_2: float
        Powerlaw exponent for compact object above break (:math:`\alpha_2`).
    mbreak: float
        Mass at which the power law exponent switches from alpha_1 to alpha_2.
        Pinned for now to be at BHmin (:math:`\m_{break}`). 
    NSmin: float
        Minimum compact object mass (:math:`m_\min`).
    NSmax: float
        Mass at which the notch filter starts (:math:`\gamma_{low}`)
    BHmin: float
        Mass at which the notch filter ends (:math:`\gamma_{high}`)
    BHmax: float
        Maximum mass in the powerlaw distributed component (:math:`m_\max`).
    n{0,1,2,3}: float
        Exponents to set the sharpness of the low mass cutoff, low edge of dip,
        high edge of dip, and high mass cutoff, respectively (:math:`\eta_i`). 
    A: float
        depth of the dip between NSmax and BHmin (A).
    """

    p_m1 = matter_matters(dataset["mass_1"], A, NSmin, NSmax, BHmin, BHmax, 
                          n0, n1, n2, n3, mbreak, alpha_1, alpha_2)
    p_m2 = matter_matters(dataset["mass_2"], A, NSmin, 
                          NSmax, BHmin, BHmax, n0, n1, n2, n3, mbreak, 
                          alpha_1, alpha_2)
    prob = _primary_secondary_general(dataset, p_m1, p_m2)
    return prob


def matter_matters_pairing(dataset, A, NSmin, NSmax,
    BHmin, BHmax, n0, n1, n2, n3, mbreak, alpha_1, alpha_2, beta_q
):
    r"""
    Two-dimenstional mass distribution considered in Fishbach, Essick, Holz. Does
    Matter Matter? ApJ Lett 899, 1 (2020) : arXiv:2006.13178 modelling the
    primary and secondary masses as following independent distributions.

    Parameters
    ----------
    dataset: dict
        Dictionary of numpy arrays for 'mass_1' (:math:`m_1`) and 
        'mass_ratio' q (:math:`m_2=m_1*q`).
    alpha_1: float
        Powerlaw exponent for compact object below break (:math:`\alpha_1`).
    alpha_2: float
        Powerlaw exponent for compact object above break (:math:`\alpha_2`).
    mbreak: float
        Mass at which the power law exponent switches from alpha_1 to alpha_2.
        Pinned for now to be at BHmin (:math:`\m_{break}`). 
    NSmin: float
        Minimum compact object mass (:math:`m_\min`).
    NSmax: float
        Mass at which the notch filter starts (:math:`\gamma_{low}`)
    BHmin: float
        Mass at which the notch filter ends (:math:`\gamma_{high}`)
    BHmax: float
        Maximum mass in the powerlaw distributed component (:math:`m_\max`).
    n{0,1,2,3}: float
        Exponents to set the sharpness of the low mass cutoff, low edge of dip,
        high edge of dip, and high mass cutoff, respectively (:math:`\eta_i`). 
    A: float
        depth of the dip between NSmax and BHmin (A).
    """

    p_m1 = matter_matters(dataset["mass_1"], A, NSmin, NSmax, BHmin, BHmax, 
                          n0, n1, n2, n3, mbreak, alpha_1, alpha_2)
    p_m2 = matter_matters(dataset["mass_2"], A, NSmin, 
                          NSmax, BHmin, BHmax, n0, n1, n2, n3, mbreak, 
                          alpha_1, alpha_2)
    prob = _primary_secondary_plaw_pairing(dataset, p_m1, p_m2, beta_q)
    return prob

def double_power_law_primary_power_law_mass_ratio(
    dataset, alpha_1, alpha_2, beta, mmin, mmax, break_fraction
):
    r"""
    Power law model for two-dimensional mass distribution, modelling primary
    mass and conditional mass ratio distribution.

    .. math::
        p(m_1, q) = p_{\text{bpl}}(m_1) p(q | m_1)

    .. math::
        p_{\text{bpl}}(m | \alpha_1, m_\min, m_\max, \delta) &\propto \begin{cases}
            m^{-\alpha_1} : m_\min \leq m < m_\min + \delta (m_\max - m_\min)\\
            m^{-\alpha_2} : m_\min + \delta (m_\max - m_\min) \leq m < m_\max
        \end{cases}

    .. math::
        p(q | m_1) \propto q^\beta : \frac{m_1}{m_\min} \leq q \leq 1

    Parameters
    ----------
    dataset: dict
        Dictionary of numpy arrays for `mass_1` (:math:`m_1`) and `mass_ratio` (:math:`q`).
    alpha_1: float
        Negative power law exponent for more massive black hole before break (:math:`\alpha_1`).
    alpha_2: float
        Negative power law exponent for more massive black hole after break (:math:`\alpha_2`).
    mmin: float
        Minimum black hole mass (:math:`m_\min`).
    mmax: float
        Maximum black hole mass (:math:`m_\max`).
    break_fraction: float
        Break point of the primary mass distribution.
        This is specified as a fraction of the way between mmin and mmax.
        E.g., mmin=5, mmax=45, break_fraction=0.5 would have a break at 25
    beta: float
        Power law exponent of the mass ratio distribution.
    """
    params = dict(mmin=mmin, mmax=mmax, break_fraction=break_fraction)
    p_m1 = double_power_law_primary_mass(
        dataset["mass_1"], alpha_1=alpha_1, alpha_2=alpha_2, **params
    )
    p_q = powerlaw(dataset["mass_ratio"], beta, 1, mmin / dataset["mass_1"])
    prob = p_m1 * p_q
    return prob


def power_law_primary_mass_ratio(dataset, alpha, beta, mmin, mmax):
    r"""
    Power law model for two-dimensional mass distribution, modelling primary
    mass and conditional mass ratio distribution.

    .. math::
        p(m_1, q) &= p_{\text{pow}}(m_1) p(q | m_1)

        p_{\text{pow}}(m) &\propto m^{-\alpha} : m_\min \leq m < m_\max

        p(q | m_1) &\propto q^\beta : \frac{m_1}{m_\min} \leq q \leq 1

    Parameters
    ----------
    dataset: dict
        Dictionary of numpy arrays for 'mass_1' (:math:`m_1`) and 'mass_ratio' (:math:`q`).
    alpha: float
        Negative power law exponent for more massive black hole (:math:`\alpha`).
    mmin: float
        Minimum black hole mass (:math:`m_\min`).
    mmax: float
        Maximum black hole mass (:math:`m_\max`).
    beta: float
        Power law exponent of the mass ratio distribution (:math:`\beta`).
    """
    return two_component_primary_mass_ratio(
        dataset, alpha=alpha, beta=beta, mmin=mmin, mmax=mmax, lam=0, mpp=35, sigpp=1
    )


def _primary_secondary_general(dataset, p_m1, p_m2):
    return p_m1 * p_m2 * (dataset["mass_1"] >= dataset["mass_2"]) * 2

def _primary_secondary_plaw_pairing(dataset, p_m1, p_m2, beta_pair):
    q = dataset["mass_2"]/dataset["mass_1"]
    return _primary_secondary_general(dataset, p_m1, p_m2) * (q ** beta_pair)


def power_law_primary_secondary_independent(dataset, alpha, beta, mmin, mmax):
    r"""
    Power law model for two-dimensional mass distribution, modelling the
    primary and secondary masses as following independent distributions.

    .. math::
        p(m1, m2) &= p_{\text{pow}}(m1) p_{\text{pow}}(m2) : m1 \geq m2

        p_{\text{pow}}(m) &\propto m^{-\alpha} : m_\min \leq m < m_\max

    Parameters
    ----------
    dataset: dict
        Dictionary of numpy arrays for 'mass_1' (:math:`m_1`) and 'mass_2' (:math:`m_2`).
    alpha: float
        Negative power law exponent for more massive black hole (:math:`\alpha`).
    beta: float
        Negative power law exponent of the secondary mass distribution (:math:`\beta`).
    mmin: float
        Minimum black hole mass (:math:`m_\min`).
    mmax: float
        Maximum black hole mass (:math:`m_\max`).
    """
    p_m1 = powerlaw(dataset["mass_1"], -alpha, mmax, mmin)
    p_m2 = powerlaw(dataset["mass_2"], -beta, mmax, mmin)
    prob = _primary_secondary_general(dataset, p_m1, p_m2)
    return prob


def power_law_primary_secondary_identical(dataset, alpha, mmin, mmax):
    r"""
    Power law model for two-dimensional mass distribution, modelling the
    primary and secondary masses as following independent distributions.

    .. math::
        p(m_1, m_2 | \alpha, m_\min, m_\max) &= p_{\text{pow}}(m_1 | \alpha) p_{\text{pow}}(m_2 | \alpha) : m_1 \geq m_2

        p_{\text{pow}}(m | \alpha) &\propto m^{-\alpha} : m_\min \leq m < m_\max

    Parameters
    ----------
    dataset: dict
        Dictionary of numpy arrays for 'mass_1' (:math:`m_1`) and 'mass_2' (:math:`m_2`).
    alpha: float
        Negative power law exponent for both black holes (:math:`\alpha`).
    mmin: float
        Minimum black hole mass (:math:`m_\min`).
    mmax: float
        Maximum black hole mass (:math:`m_\max`).
    """
    return power_law_primary_secondary_independent(
        dataset=dataset, alpha=alpha, beta=alpha, mmin=mmin, mmax=mmax
    )


def two_component_single(mass, alpha, mmin, mmax, lam, mpp, sigpp):
    r"""
    Power law model for one-dimensional mass distribution with a Gaussian component.

    .. math::
        p(m) &= (1 - \lambda_m) p_{\text{pow}} + \lambda_m p_{\text{norm}}

        p_{\text{pow}}(m) &\propto m^{-\alpha} : m_\min \leq m < m_\max

        p_{\text{norm}}(m) &\propto \exp\left(-\frac{(m - \mu_{m})^2}{2\sigma^2_m}\right)

    Parameters
    ----------
    mass: array-like
        Array of mass values (:math:`m`).
    alpha: float
        Negative power law exponent for the black hole distribution (:math:`\alpha`).
    mmin: float
        Minimum black hole mass (:math:`m_\min`).
    mmax: float
        Maximum black hole mass (:math:`m_\max`).
    lam: float
        Fraction of black holes in the Gaussian component (:math:`\lambda_m`).
    mpp: float
        Mean of the Gaussian component (:math:`\mu_m`).
    sigpp: float
        Standard deviation of the Gaussian component (:math:`\sigma_m`).
    """
    p_pow = powerlaw(mass, alpha=-alpha, high=mmax, low=mmin)
    p_norm = truncnorm(mass, mu=mpp, sigma=sigpp, high=100, low=mmin)
    prob = (1 - lam) * p_pow + lam * p_norm
    return prob


def three_component_single(
    mass, alpha, mmin, mmax, lam, lam_1, mpp_1, sigpp_1, mpp_2, sigpp_2
):
    r"""
    Power law model for one-dimensional mass distribution with two Gaussian components.

    .. math::
        p(m) &= (1 - \lambda_m) p_{\text{pow}}(m) + \lambda_m p_{\text{norm}}(m)

        p_{\text{pow}}(m) &\propto m^{-\alpha} : m_\min \leq m < m_\max

        p_{\text{norm}}(m) &\propto \exp\left(-\frac{(m - \mu_{m})^2}{2\sigma^2_m}\right)

    Parameters
    ----------
    mass: array-like
        Array of mass values.
    alpha: float
        Negative power law exponent for the black hole distribution.
    mmin: float
        Minimum black hole mass.
    mmax: float
        Maximum black hole mass.
    lam: float
        Fraction of black holes in the Gaussian components.
    lam_1: float
        Fraction of black holes in the lower mass Gaussian component.
    mpp_1: float
        Mean of the lower mass Gaussian component.
    mpp_2: float
        Mean of the upper mass Gaussian component.
    sigpp_1: float
        Standard deviation of the lower mass Gaussian component.
    sigpp_2: float
        Standard deviation of the upper mass Gaussian component.
    """
    p_pow = powerlaw(mass, alpha=-alpha, high=mmax, low=mmin)
    p_norm1 = truncnorm(mass, mu=mpp_1, sigma=sigpp_1, high=100, low=mmin)
    p_norm2 = truncnorm(mass, mu=mpp_2, sigma=sigpp_2, high=100, low=mmin)
    prob = (1 - lam) * p_pow + lam * lam_1 * p_norm1 + lam * (1 - lam_1) * p_norm2
    return prob


def two_component_primary_mass_ratio(dataset, alpha, beta, mmin, mmax, lam, mpp, sigpp):
    r"""
    Power law model for two-dimensional mass distribution, modelling primary
    mass and conditional mass ratio distribution.

    .. math::
        p(m_1, q) = p(m1) p(q | m_1)

    Parameters
    ----------
    dataset: dict
        Dictionary of numpy arrays for 'mass_1' and 'mass_ratio'.
    alpha: float
        Negative power law exponent for more massive black hole.
    mmin: float
        Minimum black hole mass.
    mmax: float
        Maximum black hole mass.
    beta: float
        Power law exponent of the mass ratio distribution.
    lam: float
        Fraction of black holes in the Gaussian component.
    mpp: float
        Mean of the Gaussian component.
    sigpp: float
        Standard deviation fo the Gaussian component.
    """
    params = dict(mmin=mmin, mmax=mmax, lam=lam, mpp=mpp, sigpp=sigpp)
    p_m1 = two_component_single(dataset["mass_1"], alpha=alpha, **params)
    p_q = powerlaw(dataset["mass_ratio"], beta, 1, mmin / dataset["mass_1"])
    prob = p_m1 * p_q
    return prob


def two_component_primary_secondary_independent(
    dataset, alpha, beta, mmin, mmax, lam, mpp, sigpp
):
    r"""
    Power law model for two-dimensional mass distribution, modelling the
    primary and secondary masses as following independent distributions.

    .. math::
        p(m_1, m_2) = p_{\text{pow}}(m_1) p_{\text{pow}}(m_2) : m1 \geq m_2

    Parameters
    ----------
    dataset: dict
        Dictionary of numpy arrays for 'mass_1' and 'mass_2'.
    alpha: float
        Negative power law exponent for more massive black hole.
    beta: float
        Negative power law exponent of the secondary mass distribution.
    mmin: float
        Minimum black hole mass.
    mmax: float
        Maximum black hole mass.
    lam: float
        Fraction of black holes in the Gaussian component.
    mpp: float
        Mean of the Gaussian component.
    sigpp: float
        Standard deviation fo the Gaussian component.
    """
    params = dict(mmin=mmin, mmax=mmax, lam=lam, mpp=mpp, sigpp=sigpp)
    p_m1 = two_component_single(dataset["mass_1"], alpha=alpha, **params)
    p_m2 = two_component_single(dataset["mass_2"], alpha=beta, **params)

    prob = _primary_secondary_general(dataset, p_m1, p_m2)
    return prob


def two_component_primary_secondary_identical(
    dataset, alpha, mmin, mmax, lam, mpp, sigpp
):
    r"""
    Power law model for two-dimensional mass distribution, modelling the
    primary and secondary masses as following independent distributions.

    .. math::
        p(m_1, m_2) = p(m_1) * p(m_2) : m_1 \geq m_2

    Parameters
    ----------
    dataset: dict
        Dictionary of numpy arrays for 'mass_1' and 'mass_2'.
    alpha: float
        Negative power law exponent for more massive black hole.
    mmin: float
        Minimum black hole mass.
    mmax: float
        Maximum black hole mass.
    lam: float
        Fraction of black holes in the Gaussian component.
    mpp: float
        Mean of the Gaussian component.
    sigpp: float
        Standard deviation fo the Gaussian component.
    """
    return two_component_primary_secondary_independent(
        dataset=dataset,
        alpha=alpha,
        beta=alpha,
        mmin=mmin,
        mmax=mmax,
        lam=lam,
        mpp=mpp,
        sigpp=sigpp,
    )


class _SmoothedMassDistribution(object):
    """
    Generic smoothed mass distribution base class.

    Implements the low-mass smoothing and power-law mass ratio
    distribution. Requires p_m1 to be implemented.
    """

    def __init__(self):
        self.m1s = xp.linspace(2, 100, 1000)
        self.qs = xp.linspace(0.001, 1, 500)
        self.dm = self.m1s[1] - self.m1s[0]
        self.dq = self.qs[1] - self.qs[0]
        self.m1s_grid, self.qs_grid = xp.meshgrid(self.m1s, self.qs)

    def __call__(self, *args, **kwargs):
        raise NotImplementedError

    def p_m1(self, *args, **kwargs):
        raise NotImplementedError

    def p_q(self, dataset, beta, mmin, delta_m):
        p_q = powerlaw(dataset["mass_ratio"], beta, 1, mmin / dataset["mass_1"])
        p_q *= self.smoothing(
            dataset["mass_1"] * dataset["mass_ratio"],
            mmin=mmin,
            mmax=dataset["mass_1"],
            delta_m=delta_m,
        )
        try:
            p_q /= self.norm_p_q(beta=beta, mmin=mmin, delta_m=delta_m)
        except (AttributeError, TypeError, ValueError):
            self._cache_q_norms(dataset["mass_1"])
            p_q /= self.norm_p_q(beta=beta, mmin=mmin, delta_m=delta_m)

        return xp.nan_to_num(p_q)

    def norm_p_q(self, beta, mmin, delta_m):
        """Calculate the mass ratio normalisation by linear interpolation"""
        if delta_m == 0.0:
            return 1
        p_q = powerlaw(self.qs_grid, beta, 1, mmin / self.m1s_grid)
        p_q *= self.smoothing(
            self.m1s_grid * self.qs_grid, mmin=mmin, mmax=self.m1s_grid, delta_m=delta_m
        )
        norms = trapz(p_q, self.qs, axis=0)

        all_norms = (
            norms[self.n_below] * (1 - self.step) + norms[self.n_above] * self.step
        )

        return all_norms

    def _cache_q_norms(self, masses):
        """
        Cache the information necessary for linear interpolation of the mass
        ratio normalisation
        """
        self.n_below = xp.zeros_like(masses, dtype=xp.int) - 1
        m_below = xp.zeros_like(masses)
        for mm in self.m1s:
            self.n_below += masses > mm
            m_below[masses > mm] = mm
        self.n_above = self.n_below + 1
        max_idx = len(self.m1s)
        self.n_below[self.n_below < 0] = 0
        self.n_above[self.n_above == max_idx] = max_idx - 1
        self.step = xp.minimum((masses - m_below) / self.dm, 1)

    @staticmethod
    def smoothing(masses, mmin, mmax, delta_m):
        """
        Apply a one sided window between mmin and mmin + delta_m to the
        mass pdf.

        The upper cut off is a step function,
        the lower cutoff is a logistic rise over delta_m solar masses.

        See T&T18 Eqs 7-8
        Note that there is a sign error in that paper.

        S = (f(m - mmin, delta_m) + 1)^{-1}
        f(m') = delta_m / m' + delta_m / (m' - delta_m)

        See also, https://en.wikipedia.org/wiki/Window_function#Planck-taper_window
        """
        window = xp.ones_like(masses)
        if delta_m > 0.0:
            smoothing_region = (masses >= mmin) & (masses < (mmin + delta_m))
            shifted_mass = masses[smoothing_region] - mmin
            if shifted_mass.size:
                exponent = xp.nan_to_num(
                    delta_m / shifted_mass + delta_m / (shifted_mass - delta_m)
                )
                window[smoothing_region] = 1 / (xp.exp(exponent) + 1)
        window[(masses < mmin) | (masses > mmax)] = 0
        return window


class SinglePeakSmoothedMassDistribution(_SmoothedMassDistribution):
    def __call__(self, dataset, alpha, beta, mmin, mmax, lam, mpp, sigpp, delta_m):
        """
        Powerlaw + peak model for two-dimensional mass distribution with low
        mass smoothing.

        https://arxiv.org/abs/1801.02699 Eq. (11) (T&T18)

        Parameters
        ----------
        dataset: dict
            Dictionary of numpy arrays for 'mass_1' and 'mass_ratio'.
        alpha: float
            Powerlaw exponent for more massive black hole.
        beta: float
            Power law exponent of the mass ratio distribution.
        mmin: float
            Minimum black hole mass.
        mmax: float
            Maximum mass in the powerlaw distributed component.
        lam: float
            Fraction of black holes in the Gaussian component.
        mpp: float
            Mean of the Gaussian component.
        sigpp: float
            Standard deviation fo the Gaussian component.
        delta_m: float
            Rise length of the low end of the mass distribution.

        Notes
        -----
        The interpolation of the p(q) normalisation has a fill value of
        the normalisation factor for m_1 = 100.
        """
        p_m1 = self.p_m1(
            dataset,
            alpha=alpha,
            mmin=mmin,
            mmax=mmax,
            lam=lam,
            mpp=mpp,
            sigpp=sigpp,
            delta_m=delta_m,
        )
        p_q = self.p_q(dataset, beta=beta, mmin=mmin, delta_m=delta_m)
        prob = p_m1 * p_q
        return prob

    def p_m1(self, dataset, alpha, mmin, mmax, lam, mpp, sigpp, delta_m):
        p_m = two_component_single(
            dataset["mass_1"],
            alpha=alpha,
            mmin=mmin,
            mmax=mmax,
            lam=lam,
            mpp=mpp,
            sigpp=sigpp,
        )
        p_m *= self.smoothing(dataset["mass_1"], mmin=mmin, mmax=100, delta_m=delta_m)
        norm = self.norm_p_m1(
            alpha=alpha,
            mmin=mmin,
            mmax=mmax,
            lam=lam,
            mpp=mpp,
            sigpp=sigpp,
            delta_m=delta_m,
        )
        return p_m / norm

    def norm_p_m1(self, alpha, mmin, mmax, lam, mpp, sigpp, delta_m):
        """Calculate the normalisation factor for the primary mass"""
        if delta_m == 0.0:
            return 1
        p_m = two_component_single(
            self.m1s, alpha=alpha, mmin=mmin, mmax=mmax, lam=lam, mpp=mpp, sigpp=sigpp
        )
        p_m *= self.smoothing(self.m1s, mmin=mmin, mmax=100, delta_m=delta_m)

        norm = trapz(p_m, self.m1s)
        return norm


class SmoothedMassDistribution(SinglePeakSmoothedMassDistribution):
    def __init__(self):
        warn(
            "SmoothedMassDistribution has been deprecated and will be removed in a "
            "future release, use SinglePeakSmoothedMassDistribution instead.",
            DeprecationWarning,
        )
        super(SmoothedMassDistribution, self).__init__()


class MultiPeakSmoothedMassDistribution(_SmoothedMassDistribution):
    def __call__(
        self,
        dataset,
        alpha,
        beta,
        mmin,
        mmax,
        lam,
        lam_1,
        mpp_1,
        sigpp_1,
        mpp_2,
        sigpp_2,
        delta_m,
    ):
        """
        Powerlaw + two peak model for two-dimensional mass distribution with
        low mass smoothing.

        Parameters
        ----------
        dataset: dict
            Dictionary of numpy arrays for 'mass_1' and 'mass_ratio'.
        alpha: float
            Powerlaw exponent for more massive black hole.
        beta: float
            Power law exponent of the mass ratio distribution.
        mmin: float
            Minimum black hole mass.
        mmax: float
            Maximum mass in the powerlaw distributed component.
        lam: float
            Fraction of black holes in the Gaussian component.
        lam_1: float
            Fraction of black holes in the lower mass Gaussian component.
        mpp_1: float
            Mean of the lower mass Gaussian component.
        mpp_2: float
            Mean of the upper mass Gaussian component.
        sigpp_1: float
            Standard deviation of the lower mass Gaussian component.
        sigpp_2: float
            Standard deviation of the upper mass Gaussian component.
        delta_m: float
            Rise length of the low end of the mass distribution.
        """
        p_m1 = self.p_m1(
            dataset,
            alpha=alpha,
            mmin=mmin,
            mmax=mmax,
            lam=lam,
            lam_1=lam_1,
            mpp_1=mpp_1,
            mpp_2=mpp_2,
            sigpp_1=sigpp_1,
            sigpp_2=sigpp_2,
            delta_m=delta_m,
        )
        p_q = self.p_q(dataset, beta=beta, mmin=mmin, delta_m=delta_m)
        prob = p_m1 * p_q
        return prob

    def p_m1(
        self,
        dataset,
        alpha,
        mmin,
        mmax,
        lam,
        lam_1,
        mpp_1,
        sigpp_1,
        mpp_2,
        sigpp_2,
        delta_m,
    ):
        p_m = three_component_single(
            dataset["mass_1"],
            alpha=alpha,
            mmin=mmin,
            mmax=mmax,
            lam=lam,
            lam_1=lam_1,
            mpp_1=mpp_1,
            mpp_2=mpp_2,
            sigpp_1=sigpp_1,
            sigpp_2=sigpp_2,
        )
        p_m *= self.smoothing(dataset["mass_1"], mmin=mmin, mmax=100, delta_m=delta_m)
        norm = self.norm_p_m1(
            alpha=alpha,
            mmin=mmin,
            mmax=mmax,
            lam=lam,
            lam_1=lam_1,
            mpp_1=mpp_1,
            mpp_2=mpp_2,
            sigpp_1=sigpp_1,
            sigpp_2=sigpp_2,
            delta_m=delta_m,
        )
        return p_m / norm

    def norm_p_m1(
        self, alpha, mmin, mmax, lam, lam_1, mpp_1, sigpp_1, mpp_2, sigpp_2, delta_m
    ):
        if delta_m == 0.0:
            return 1
        p_m = three_component_single(
            self.m1s,
            alpha=alpha,
            mmin=mmin,
            mmax=mmax,
            lam=lam,
            lam_1=lam_1,
            mpp_1=mpp_1,
            mpp_2=mpp_2,
            sigpp_1=sigpp_1,
            sigpp_2=sigpp_2,
        )
        p_m *= self.smoothing(self.m1s, mmin=mmin, mmax=100, delta_m=delta_m)
        norm = trapz(p_m, self.m1s)
        return norm


class BrokenPowerLawSmoothedMassDistribution(_SmoothedMassDistribution):
    def __call__(
        self,
        dataset,
        alpha_1,
        alpha_2,
        beta,
        mmin,
        mmax,
        delta_m,
        break_fraction,
    ):
        """
        Broken power law for two-dimensional mass distribution with low
        mass smoothing.

        Parameters
        ----------
        dataset: dict
            Dictionary of numpy arrays for 'mass_1' and 'mass_ratio'.
        alpha_1: float
            Powerlaw exponent for more massive black hole below break.
        alpha_2: float
            Powerlaw exponent for more massive black hole above break.
        beta: float
            Power law exponent of the mass ratio distribution.
        break_fraction: float
            Fraction between mmin and mmax primary mass distribution breaks at.
        mmin: float
            Minimum black hole mass.
        mmax: float
            Maximum mass in the powerlaw distributed component.
        lam: float
            Fraction of black holes in the Gaussian component.
        mpp: float
            Mean of the Gaussian component.
        sigpp: float
            Standard deviation fo the Gaussian component.
        delta_m: float
            Rise length of the low end of the mass distribution.
        """

        p_m1 = self.p_m1(
            dataset,
            alpha_1=alpha_1,
            alpha_2=alpha_2,
            mmin=mmin,
            mmax=mmax,
            delta_m=delta_m,
            break_fraction=break_fraction,
        )
        p_q = self.p_q(dataset, beta=beta, mmin=mmin, delta_m=delta_m)
        prob = p_m1 * p_q
        return prob

    def p_m1(self, dataset, alpha_1, alpha_2, mmin, mmax, delta_m, break_fraction):
        p_m = double_power_law_primary_mass(
            dataset["mass_1"],
            alpha_1=alpha_1,
            alpha_2=alpha_2,
            mmin=mmin,
            mmax=mmax,
            break_fraction=break_fraction,
        )
        p_m *= self.smoothing(dataset["mass_1"], mmin=mmin, mmax=100, delta_m=delta_m)
        norm = self.norm_p_m1(
            alpha_1=alpha_1,
            alpha_2=alpha_2,
            mmin=mmin,
            mmax=mmax,
            delta_m=delta_m,
            break_fraction=break_fraction,
        )
        return p_m / norm

    def norm_p_m1(self, alpha_1, alpha_2, mmin, mmax, delta_m, break_fraction):
        if delta_m == 0.0:
            return 1
        p_m = double_power_law_primary_mass(
            self.m1s,
            alpha_1=alpha_1,
            alpha_2=alpha_2,
            mmin=mmin,
            mmax=mmax,
            break_fraction=break_fraction,
        )
        p_m *= self.smoothing(self.m1s, mmin=mmin, mmax=100, delta_m=delta_m)
        norm = trapz(p_m, self.m1s)
        return norm


class BrokenPowerLawPeakSmoothedMassDistribution(_SmoothedMassDistribution):
    def __call__(
        self,
        dataset,
        alpha_1,
        alpha_2,
        beta,
        mmin,
        mmax,
        delta_m,
        break_fraction,
        lam,
        mpp,
        sigpp,
    ):
        """
        Broken power law for two-dimensional mass distribution with low
        mass smoothing.

        Parameters
        ----------
        dataset: dict
            Dictionary of numpy arrays for 'mass_1' and 'mass_ratio'.
        alpha_1: float
            Powerlaw exponent for more massive black hole below break.
        alpha_2: float
            Powerlaw exponent for more massive black hole above break.
        beta: float
            Power law exponent of the mass ratio distribution.
        break_fraction: float
            Fraction between mmin and mmax primary mass distribution breaks at.
        mmin: float
            Minimum black hole mass.
        mmax: float
            Maximum mass in the powerlaw distributed component.
        lam: float
            Fraction of black holes in the Gaussian component.
        mpp: float
            Mean of the Gaussian component.
        sigpp: float
            Standard deviation fo the Gaussian component.
        delta_m: float
            Rise length of the low end of the mass distribution.
        """

        p_m1 = self.p_m1(
            dataset,
            alpha_1=alpha_1,
            alpha_2=alpha_2,
            mmin=mmin,
            mmax=mmax,
            delta_m=delta_m,
            break_fraction=break_fraction,
            lam=lam,
            mpp=mpp,
            sigpp=sigpp,
        )
        p_q = self.p_q(dataset, beta=beta, mmin=mmin, delta_m=delta_m)
        prob = p_m1 * p_q
        return prob

    def p_m1(
        self,
        dataset,
        alpha_1,
        alpha_2,
        mmin,
        mmax,
        delta_m,
        break_fraction,
        lam,
        mpp,
        sigpp,
    ):
        p_m = double_power_law_peak_primary_mass(
            dataset["mass_1"],
            alpha_1=alpha_1,
            alpha_2=alpha_2,
            mmin=mmin,
            mmax=mmax,
            break_fraction=break_fraction,
            lam=lam,
            mpp=mpp,
            sigpp=sigpp,
        )
        p_m *= self.smoothing(dataset["mass_1"], mmin=mmin, mmax=100, delta_m=delta_m)
        norm = self.norm_p_m1(
            alpha_1=alpha_1,
            alpha_2=alpha_2,
            mmin=mmin,
            mmax=mmax,
            delta_m=delta_m,
            break_fraction=break_fraction,
            lam=lam,
            mpp=mpp,
            sigpp=sigpp,
        )
        return p_m / norm

    def norm_p_m1(
        self, alpha_1, alpha_2, mmin, mmax, delta_m, break_fraction, lam, mpp, sigpp
    ):
        if delta_m == 0.0:
            return 1
        p_m = double_power_law_peak_primary_mass(
            self.m1s,
            alpha_1=alpha_1,
            alpha_2=alpha_2,
            mmin=mmin,
            mmax=mmax,
            break_fraction=break_fraction,
            lam=lam,
            mpp=mpp,
            sigpp=sigpp,
        )
        p_m *= self.smoothing(self.m1s, mmin=mmin, mmax=100, delta_m=delta_m)
        norm = trapz(p_m, self.m1s)
        return norm<|MERGE_RESOLUTION|>--- conflicted
+++ resolved
@@ -57,13 +57,8 @@
     A: float
         depth of the dip between NSmax and BHmin (A).
     """
-<<<<<<< HEAD
     mbreak=NSmax
-    logprob = xp.where(mass >= NSmin, 
-=======
-    mbreak=BHmin
-    logprob = xp.where((mass >= 1)*(mass <= 100), 
->>>>>>> 7a6fcc17
+    logprob = xp.where((mass >= 0.5)*(mass <= 350), 
                        -xp.log(1 + (NSmin/mass)**n0) \
                        + xp.log(1.0 - A/((1 + (NSmax/mass)**n1) * (1 + (mass/BHmin)**n2))) \
                        - xp.log(1 + (mass/BHmax)**n3)\
